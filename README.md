--- conflicted
+++ resolved
@@ -1,601 +1,315 @@
-<<<<<<< HEAD
-# dagrs
-
-This project is a DAG execution engine written in Rust. For development documentation, please refer to: [Writing a DAG execution engine using Rust](https://openeuler.feishu.cn/docs/doccnVLprAY6vIMv6W1vgfLnfrf).
-
-## Usage
-
-Make sure the Rust compilation environment is available (`cargo build`), then run `cargo build --release` in this folder, fetch the executable in `target/release/` and put it in the PATH.
-
-This project is aimed at two target groups.
-
-- General users - define and schedule tasks by `YAML` files.
-- Programmers - define and schedule tasks by  `Task Trait`.
-
-## YAML
-
-This part is catering for the general user who does't use rust, it use YAML files to define and schedule tasks.An example YAML file is as follows:
-
-```yaml
-dagrs:
-  a:
-    name: "Task1"
-    after: [b]
-    from: [b]
-    run:
-      type: sh
-      script: . /test/test.sh
-  b:
-    name: "Task2"
-    run:
-      type: deno
-      script: print("Hello!")
-```
-
-- The YAML file should start with `dagrs`.
-
-- `a,b` is identifiers for the tasks. This field must be defined and unique (otherwise it will overwrite the earlier definition).
-- `name` is the name of the task, it will be output to log file at subsequent scheduling. This field must be defined and it can be the same as other task's name .
-- `after` is the order of task execution.For example, `after: [b]` in task `a` means that `a` should be executed after `b`.
-- `from` is the input file for the task, `from: [b]` means that `a` will get a string from `b`'s result when it starts execution.
-- `run` is the details of the task, including the subfields `type` and `script`. This field and its subfields must exist.
-  - `type` is the execution type of the task, it supports shell (sh) and deno (deno) now.
-  - `script` is the content of the task, which can be a program or a file.
-
-Another example with input and output:
-
-```yaml
-dagrs:
-  a:
-    name: "Task1"
-    after: [b]
-    from: [b]
-    run:
-      type: sh
-      script: echo > . /test/test_value_pass1.txt
-  b:
-    name: "Task2"
-    run:
-      type: deno
-      script: let a = 1+4; a*2
-```
-
-In the above example:
-- Task `b` execute with the built-in `deno`, apparently it returns `10`
-- Then `a` will be executed, and the input value will be spliced to the end of the `script` as a string, i.e. the following command is executed.
-  `echo > . /test/test_value_pass1.txt 10`
-- At the end of execution, a file `test/test_value_pass1.txt` will be created, and it will have a '10' in it.
-
-**Notice:** The deno is output only now(due to some interface issues about `deno_core`).
-
-**How does it work? **
-
-After writing the YAML file, you can run it with cli:
-
-```bash
-$ . /target/release/dagrs --help
-dagrs 0.2.0
-Command Line input
-
-USAGE:
-    dagrs [OPTIONS] <FILE>
-
-ARGS:
-    <FILE> YAML file path
-
-OPTIONS:
-    -h, --help Print help information
-    -l, --logpath <LOGPATH> Log file path
-    -V, --version Print version information
-```
-
-For example, run with the YAML `test/test_value_pass1.yaml`:
-
-```bash
-$ . /target/release/dagrs test/test_value_pass1.yaml 
-08:31:43 [INFO] [Start] -> Task2 -> Task1 -> [End]
-08:31:43 [INFO] Executing Task[name: Task2]
-cargo:rerun-if-changed=/Users/wyffeiwhe/.cargo/registry/src/mirrors.ustc.edu.cn-61ef6e0cd06fb9b8/deno_core-0.121.0/00_primordials. js
-cargo:rerun-if-changed=/Users/wyffeiwhe/.cargo/registry/src/mirrors.ustc.edu.cn-61ef6e0cd06fb9b8/deno_core-0.121.0/01_core.js
-cargo:rerun-if-changed=/Users/wyffeiwhe/.cargo/registry/src/mirrors.ustc.edu.cn-61ef6e0cd06fb9b8/deno_core-0.121.0/02_error.js
-08:31:43 [INFO] Finish Task[name: Task2], success: true
-08:31:43 [INFO] Executing Task[name: Task1]
-08:31:43 [INFO] Finish Task[name: Task1], success: true
-```
-
-You can get the details of the program after you run it, and you can find the log file at `$HOME/.dagrs/dagrs.log` (this is the default address, you can define it with the `-l` option).
-
-The log file records the program's execution sequnence and result, for this example, it just like this:
-
-``log
-$ cat ~/.dagrs/dagrs.log
-08:31:43 [INFO] [Start] -> Task2 -> Task1 -> [End]
-08:31:43 [INFO] Executing Task[name: Task2]
-08:31:43 [INFO] Finish Task[name: Task2], success: true
-08:31:43 [INFO] Executing Task[name: Task1]
-08:31:43 [INFO] Finish Task[name: Task1], success: true
-```
-
-## TaskTrait
-
-Rust Programmer can define their own tasks more flexibly by `TaskTrait`. The definition of `TaskTrait` is as follows:
-
-```rust
-/// Task Trait.
-///
-//// Any struct implements this trait can be added into dagrs.
-pub trait TaskTrait {
-    fn run(&self, input: Inputval, env: EnvVar) -> Retval;
-}
-```
-
-- `run` is the content of the task, it will be scheduled by dagrs.
-- `input` is the input to the task, which is managed by `dagrs`.
-- `env` is a global variable for the `dagrs`.
-- `Retval` is the return value of the task.
-
-Your task struct needs to be placed in the `TaskWrapper` for use and set dependencies via the `exec_after` and `input_from`, as seen in the example below.
-
-**How to use? **
-
-An [example](. /examples/hello.rs) is as follows:
-
-```rust
-extern crate dagrs;
-
-use dagrs::{DagEngine, EnvVar, Inputval, Retval, TaskTrait, TaskWrapper, init_logger};
-
-struct T1 {}
-
-impl TaskTrait for T1 {
-    fn run(&self, _input: Inputval, _env: EnvVar) -> Retval {
-        let hello_dagrs = String::from("Hello Dagrs!");
-        Retval::new(hello_dagrs)
-    }
-}
-
-struct T2 {}
-
-impl TaskTrait for T2 {
-    fn run(&self, mut input: Inputval, _env: EnvVar) -> Retval {
-        let val = input.get::<String>(0).unwrap();
-        println!("{}", val);
-        Retval::empty()
-    }
-}
-
-fn main() {
-    // Use dagrs provided logger
-    init_logger(None);
-
-    let t1 = TaskWrapper::new(T1{}, "Task 1");
-    let mut t2 = TaskWrapper::new(T2{}, "Task 2");
-    let mut dagrs = DagEngine::new();
-
-    // Set up dependencies
-    t2.exec_after(&[&t1]);
-    t2.input_from(&[&t1]);
-
-    dagrs.add_tasks(vec![t1, t2]);
-    assert!(dagrs.run().unwrap())
-}
-```''
-
-The output is as follows.
-
-```bash
-08:45:24 [INFO] [Start] -> Task 1 -> Task 2 -> [End]
-08:45:24 [INFO] Executing Task[name: Task 1]
-08:45:24 [INFO] Finishing Task[name: Task 1], success: true
-08:45:24 [INFO] Executing Task[name: Task 2]
-Hello Dagrs!
-08:45:24 [INFO] Finish Task[name: Task 2], success: true
-```
-
-Some explanations.
-- `input` provides a `get` method to get the task's input values, which takes an `index` where the input values are stored.
-  - Please set `index` to 0 when only one source of input values is defined (as in the example where the input to `t2` comes only from `t1`).
-  - If there are multiple sources, such as `t3.input_from(&[&t2, &t1])`, then index is the order of the input order (`&[&t2, &t1]`, for example, `get(0)` takes the return value of `t2`, `get(1)` takes the return value of `t1`).
-- `env` provides `get` and `set`, [example reference](. /examples/hello_env.rs).
-  - `set` sets the environment variable, whose name must be a string.
-  - `get` is to get the value of an environment variable.
-- `Retval` is the return value of the task, provides `new` and `empty` methods.
-
-**Notice:** The whole custom task should be `Sync` and `Send` for one reason: the task is put into a thread to perform scheduling.
-
-**How to run the script? **
-
-You can run the script through the `RunScript` struct (or, of course, directly in the code itself without going through the struct), defined as follows:
-
-```rust
-pub struct RunScript {
-    script: String,
-    executor: RunType,
-}
-```
-
-Here:
-- `script` is the script, either the command itself ("echo hello!"), also can be the path to the script (". /test/test.sh").
-- `executor` is the way the task execut, and `RunType` is an enum type.
-  ``rust
-  pub enum RunType {
-      SH,
-      DENO,
-  }
-  ```
-
-`RunScript` provides the `exec` function.
-
-```rust
-pub fn exec(&self, input: Inputval) -> Result<String, DagError> {}
-```
-
-It will returns the result as `String` if it executes correctly, otherwise returns a `DagError` error type.
-
-A simple [example](. /examples/hello_script.rs):
-
-```rust
-extern crate dagrs;
-
-use dagrs::{DagEngine, EnvVar, Inputval, Retval, TaskTrait, TaskWrapper, init_logger, RunScript, RunType};
-
-struct T {}
-
-impl TaskTrait for T {
-    fn run(&self, _input: Inputval, _env: EnvVar) -> Retval {
-        let script = RunScript::new("echo 'Hello Dagrs!'", RunType::SH);
-
-        let res = script.exec(None);
-        println!("{:?}" , res);
-        Retval::empty()
-    }
-}
-
-fn main() {
-    // Use dagrs provided logger
-    init_logger(None);
-
-    let t = TaskWrapper::new(T{}, "Task");
-    let mut dagrs = DagEngine::new();
-
-    dagrs.add_tasks(vec![t]);
-    assert!(dagrs.run().unwrap())
-}
-```
-
-The result is:
-
-```bash
-09:12:48 [INFO] [Start] -> Task -> [End]
-09:12:48 [INFO] Executing Task[name: Task]
-Ok("Hello Dagrs!\n")
-09:12:48 [INFO] Finish Task[name: Task], success: true
-ðŸ™' ðŸ™'
-
-### How to contribute?
-
-This project enforces the [DCO](https://developercertificate.org).
-
-Contributors sign-off that they adhere to these requirements by adding a Signed-off-by line to commit messages.
-
-```bash
-This is my commit message
-
-Signed-off-by: Random J Developer <random@developer.example.org>
-```
-
-Git even has a -s command line option to append this automatically to your commit message:
-
-```bash
-$ git commit -s -m 'This is my commit message'
-```
-
-### License
-
-Freighter is licensed under this Licensed:
-
-* MIT LICENSE ([LICENSE-MIT](LICENSE-MIT) or https://opensource.org/licenses/MIT)
-* Apache License, Version 2.0 ([LICENSE-APACHE](LICENSE-APACHE) or https://www.apache.org/licenses/LICENSE-2.0)
-
-### Acknowledgements
-=======
-# dagrs
-
-本项目是用 Rust 写的 DAG 执行引擎，开发文档请参考：[使用 Rust 编写 DAG 执行引擎](https://openeuler.feishu.cn/docs/doccnVLprAY6vIMv6W1vgfLnfrf)。
-
-## 用法
-
-确保 Rust 编译环境可用（`cargo build`），然后在此文件夹中运行`cargo build --release`，在`target/release/`中获取可执行文件，并将其放入PATH。
-
-本项目面向两个目标群体：
-
-- 普通用户 - 通过 `YAML` 文件对任务进行定义和调度运行。
-- 程序员 - 通过实现 `Task Trait` 进行任务的定义和调度运行。
-
-## YAML
-
-此部分是面向普通用户的，即用户并不通过 rust 编程，而是利用 YAML 文件对任务进行描述并调度运行。YAML 文件的一个示例如下：
-
-```yaml
-dagrs:
-  a:
-    name: 任务1
-    after: [b]
-    from: [b]
-    run:
-      type: sh
-      script: ./test/test.sh
-  b:
-    name: "任务2"
-    run:
-      type: deno
-      script: print("Hello!")
-```
-
-- YAML 文件应该以 `dagrs` 开头。
-
-- `a,b` 是任务的标识符（也可理解为 ID），主要作为标识使用，无具体含义。该字段必须存在且不能重复（否则会覆盖早先定义）。
-- `name` 是任务的名称，在后续调度时会输出到 log 中以便用户查看。该字段必须存在，可以重复。
-- `after` 是任务的执行顺序，如 `after: [b]` 就表明 `a` 要在 `b` 之后执行。
-- `from` 是任务输入值的来源，`from: [b]` 表示 `a` 在开始执行时，会得到 `b` 的执行结果，以字符串的形式输入。
-- `run` 是任务的内容定义，包括 `type` 和 `script` 两个子字段。该字段及其子字段必须存在。
-  - `type` 是任务的执行方式，当前支持 shell 执行（sh），和 deno 执行（deno）。
-  - `script` 是任务的执行内容，可以是具体的命令，也可以是一个文件。
-
-另一个实际涉及输入输出的例子：
-
-```yaml
-dagrs:
-  a:
-    name: "任务1"
-    after: [b]
-    from: [b]
-    run:
-      type: sh
-      script: echo > ./test/test_value_pass1.txt
-  b:
-    name: "任务2"
-    run:
-      type: deno
-      script: let a = 1+4; a*2
-```
-
-在上面的描述中：
-- 任务 `b` 是一个用内置 `deno` 来执行的任务，其返回值显然是 `10`
-- 随后 `a` 会被执行，输入值将以字符串的形式拼接到 `script` 的最后面，即以下指令被执行：
-  `echo > ./test/test_value_pass1.txt 10`
-- 执行结束后，会得到一个文件 `test/test_value_pass1.txt`，其中的内容就会是 `10` 。
-
-**Notice:** 当前 deno 执行只支持有返回值，但输入值并未实现（`deno_core` 的一些接口问题导致）。
-
-**如何运行？**
-
-在编写好 YAML 文件后，可以通过 cli 进行运行：
-
-```bash
-$ ./target/release/dagrs --help
-dagrs 0.2.0
-Command Line input
-
-USAGE:
-    dagrs [OPTIONS] <FILE>
-
-ARGS:
-    <FILE>    YAML file path
-
-OPTIONS:
-    -h, --help                 Print help information
-    -l, --logpath <LOGPATH>    Log file path
-    -V, --version              Print version information
-```
-
-例如运行上述带输入输出的 YAML 的情况：
-
-```bash
-$ ./target/release/dagrs test/test_value_pass1.yaml 
-08:31:43 [INFO] [Start] -> 任务2 -> 任务1 -> [End]
-08:31:43 [INFO] Executing Task[name: 任务2]
-cargo:rerun-if-changed=/Users/wyffeiwhe/.cargo/registry/src/mirrors.ustc.edu.cn-61ef6e0cd06fb9b8/deno_core-0.121.0/00_primordials.js
-cargo:rerun-if-changed=/Users/wyffeiwhe/.cargo/registry/src/mirrors.ustc.edu.cn-61ef6e0cd06fb9b8/deno_core-0.121.0/01_core.js
-cargo:rerun-if-changed=/Users/wyffeiwhe/.cargo/registry/src/mirrors.ustc.edu.cn-61ef6e0cd06fb9b8/deno_core-0.121.0/02_error.js
-08:31:43 [INFO] Finish Task[name: 任务2], success: true
-08:31:43 [INFO] Executing Task[name: 任务1]
-08:31:43 [INFO] Finish Task[name: 任务1], success: true
-```
-
-可以看到详细的运行情况输出，同时 log 文件可在 `$HOME/.dagrs/dagrs.log` 下找到（这是默认地址，可以通过 `-l` 选项来自定义。
-
-log 文件记录任务的执行顺序以及执行结果，其内容如下：
-
-```log
-$ cat ~/.dagrs/dagrs.log
-08:31:43 [INFO] [Start] -> 任务2 -> 任务1 -> [End]
-08:31:43 [INFO] Executing Task[name: 任务2]
-08:31:43 [INFO] Finish Task[name: 任务2], success: true
-08:31:43 [INFO] Executing Task[name: 任务1]
-08:31:43 [INFO] Finish Task[name: 任务1], success: true
-```
-
-## TaskTrait
-
-Rust Programmer 可以通过实现 `TaskTrait` 来更灵活的定义自己的任务。 `TaskTrait` 的定义如下：
-
-```rust
-/// Task Trait.
-///
-/// Any struct implements this trait can be added into dagrs.
-pub trait TaskTrait {
-    fn run(&self, input: Inputval, env: EnvVar) -> Retval;
-}
-```
-
-- `run` 是任务的执行内容，在被调度执行时由 dagrs 调用。
-- `input` 是任务的输入，由 `dagrs` 来管理。
-- `env` 是整个 `dagrs` 的全局变量，所有任务可见。
-- `Retval` 是任务的返回值。
-
-程序员实现的 task struct 需要放到 `TaskWrapper` 中进行使用，并通过其提供的 `exec_after` 和 `input_from` 函数进行依赖设置，具体可见下方的例子。
-
-**如何使用？**
-
-一个[例子](./examples/hello.rs)如下：
-
-```rust
-extern crate dagrs;
-
-use dagrs::{DagEngine, EnvVar, Inputval, Retval, TaskTrait, TaskWrapper, init_logger};
-
-struct T1 {}
-
-impl TaskTrait for T1 {
-    fn run(&self, _input: Inputval, _env: EnvVar) -> Retval {
-        let hello_dagrs = String::from("Hello Dagrs!");
-        Retval::new(hello_dagrs)
-    }
-}
-
-struct T2 {}
-
-impl TaskTrait for T2 {
-    fn run(&self, mut input: Inputval, _env: EnvVar) -> Retval {
-        let val = input.get::<String>(0).unwrap();
-        println!("{}", val);
-        Retval::empty()
-    }
-}
-
-fn main() {
-    // Use dagrs provided logger
-    init_logger(None);
-
-    let t1 = TaskWrapper::new(T1{}, "Task 1");
-    let mut t2 = TaskWrapper::new(T2{}, "Task 2");
-    let mut dagrs = DagEngine::new();
-
-    // Set up dependencies
-    t2.exec_after(&[&t1]);
-    t2.input_from(&[&t1]);
-
-    dagrs.add_tasks(vec![t1, t2]);
-    assert!(dagrs.run().unwrap())
-}
-```
-
-运行的输出如下：
-
-```bash
-08:45:24 [INFO] [Start] -> Task 1 -> Task 2 -> [End]
-08:45:24 [INFO] Executing Task[name: Task 1]
-08:45:24 [INFO] Finish Task[name: Task 1], success: true
-08:45:24 [INFO] Executing Task[name: Task 2]
-Hello Dagrs!
-08:45:24 [INFO] Finish Task[name: Task 2], success: true
-```
-
-一些解释：
-- `input` 提供一个 `get` 方法，用来获取任务的输入值，其接受一个输入值存放的 `index`。
-  - 当定义只有一个输入值来源时（如例子中 `t2` 的输入只来自 `t1`），那么将 `index` 设置为 0 即可。
-  - 如果有多个来源，假设 `t3.input_from(&[&t2, &t1])`，那么 index 就是定义任务输入时，任务的排列顺序（`&[&t2, &t1]`，如 `get(0)` 就是拿 `t2` 的返回值，`get(1)` 就是拿 `t1` 的返回值。
-- `env` 提供 `get` 和 `set`，[例子参考](./examples/hello_env.rs)。
-  - `set` 即设置环境变量，其名称必须是一个字符串。
-  - `get` 即获取一个环境变量的值。
-- `Retval` 是任务的返回值，提供 `new` 和 `empty` 两个方法。
-
-**Notice:** 整个自定义的任务都应该是 `Sync` 和 `Send` 的，原因是：任务是被放到一个线程中执行调度的。
-
-**如何运行脚本？**
-
-程序员可以通过 `RunScript` 结构来实现脚本的运行（当然也可以直接在代码里自行运行而不通过该结构体），定义如下：
-
-```rust
-pub struct RunScript {
-    script: String,
-    executor: RunType,
-}
-```
-
-这里：
-- `script` 即脚本，可以是命令本身（"echo hello!"），也可以是脚本的路径（"./test/test.sh"）。
-- `executor` 是任务的执行方式，`RunType` 是一个 enum 类型：
-  ```rust
-  pub enum RunType {
-      SH,
-      DENO,
-  }
-  ```
-
-`RunScript` 提供了 `exec` 函数：
-
-```rust
-pub fn exec(&self, input: Inputval) -> Result<String, DagError> {}
-```
-
-如果执行正常，则将结果以 `String` 的形式返回，否则返回一个 `DagError` 的错误类型。
-
-一个简单的[例子](./examples/hello_script.rs)：
-
-```rust
-extern crate dagrs;
-
-use dagrs::{DagEngine, EnvVar, Inputval, Retval, TaskTrait, TaskWrapper, init_logger, RunScript, RunType};
-
-struct T {}
-
-impl TaskTrait for T {
-    fn run(&self, _input: Inputval, _env: EnvVar) -> Retval {
-        let script = RunScript::new("echo 'Hello Dagrs!'", RunType::SH);
-
-        let res = script.exec(None);
-        println!("{:?}", res);
-        Retval::empty()
-    }
-}
-
-fn main() {
-    // Use dagrs provided logger
-    init_logger(None);
-
-    let t = TaskWrapper::new(T{}, "Task");
-    let mut dagrs = DagEngine::new();
-
-    dagrs.add_tasks(vec![t]);
-    assert!(dagrs.run().unwrap())
-}
-```
-
-其执行结果为：
-
-```bash
-09:12:48 [INFO] [Start] -> Task -> [End]
-09:12:48 [INFO] Executing Task[name: Task]
-Ok("Hello Dagrs!\n")
-09:12:48 [INFO] Finish Task[name: Task], success: true
-```
-
-### How to contribute?
-
-This project enforce the [DCO](https://developercertificate.org).
-
-Contributors sign-off that they adhere to these requirements by adding a Signed-off-by line to commit messages.
-
-```bash
-This is my commit message
-
-Signed-off-by: Random J Developer <random@developer.example.org>
-```
-
-Git even has a -s command line option to append this automatically to your commit message:
-
-```bash
-$ git commit -s -m 'This is my commit message'
-```
-
-### License
-
-Freighter is licensed under this Licensed:
-
-* MIT LICENSE ( [LICENSE-MIT](LICENSE-MIT) or https://opensource.org/licenses/MIT)
-* Apache License, Version 2.0 ([LICENSE-APACHE](LICENSE-APACHE) or https://www.apache.org/licenses/LICENSE-2.0)
-
-### Acknowledgements
->>>>>>> 4e4eaf06
+# dagrs
+
+This project is a DAG execution engine written in Rust. For development documentation, please refer to: [Writing a DAG execution engine using Rust](https://openeuler.feishu.cn/docs/doccnVLprAY6vIMv6W1vgfLnfrf).
+
+## Usage
+
+Make sure the Rust compilation environment is available (`cargo build`), then run `cargo build --release` in this folder, fetch the executable in `target/release/` and put it in the PATH.
+
+This project is aimed at two target groups.
+
+- General users - define and schedule tasks by `YAML` files.
+- Programmers - define and schedule tasks by  `Task Trait`.
+
+## YAML
+
+This part is catering for the general user who does't use rust, it use YAML files to define and schedule tasks.An example YAML file is as follows:
+
+```yaml
+dagrs:
+  a:
+    name: "Task1"
+    after: [b]
+    from: [b]
+    run:
+      type: sh
+      script: . /test/test.sh
+  b:
+    name: "Task2"
+    run:
+      type: deno
+      script: print("Hello!")
+```
+
+- The YAML file should start with `dagrs`.
+
+- `a,b` is identifiers for the tasks. This field must be defined and unique (otherwise it will overwrite the earlier definition).
+- `name` is the name of the task, it will be output to log file at subsequent scheduling. This field must be defined and it can be the same as other task's name .
+- `after` is the order of task execution.For example, `after: [b]` in task `a` means that `a` should be executed after `b`.
+- `from` is the input file for the task, `from: [b]` means that `a` will get a string from `b`'s result when it starts execution.
+- `run` is the details of the task, including the subfields `type` and `script`. This field and its subfields must exist.
+  - `type` is the execution type of the task, it supports shell (sh) and deno (deno) now.
+  - `script` is the content of the task, which can be a program or a file.
+
+Another example with input and output:
+
+```yaml
+dagrs:
+  a:
+    name: "Task1"
+    after: [b]
+    from: [b]
+    run:
+      type: sh
+      script: echo > . /test/test_value_pass1.txt
+  b:
+    name: "Task2"
+    run:
+      type: deno
+      script: let a = 1+4; a*2
+```
+
+In the above example:
+- Task `b` execute with the built-in `deno`, apparently it returns `10`
+- Then `a` will be executed, and the input value will be spliced to the end of the `script` as a string, i.e. the following command is executed.
+  `echo > . /test/test_value_pass1.txt 10`
+- At the end of execution, a file `test/test_value_pass1.txt` will be created, and it will have a '10' in it.
+
+**Notice:** The deno is output only now(due to some interface issues about `deno_core`).
+
+**How does it work? **
+
+After writing the YAML file, you can run it with cli:
+
+```bash
+$ . /target/release/dagrs --help
+dagrs 0.2.0
+Command Line input
+
+USAGE:
+    dagrs [OPTIONS] <FILE>
+
+ARGS:
+    <FILE> YAML file path
+
+OPTIONS:
+    -h, --help Print help information
+    -l, --logpath <LOGPATH> Log file path
+    -V, --version Print version information
+```
+
+For example, run with the YAML `test/test_value_pass1.yaml`:
+
+```bash
+$ . /target/release/dagrs test/test_value_pass1.yaml 
+08:31:43 [INFO] [Start] -> Task2 -> Task1 -> [End]
+08:31:43 [INFO] Executing Task[name: Task2]
+cargo:rerun-if-changed=/Users/wyffeiwhe/.cargo/registry/src/mirrors.ustc.edu.cn-61ef6e0cd06fb9b8/deno_core-0.121.0/00_primordials. js
+cargo:rerun-if-changed=/Users/wyffeiwhe/.cargo/registry/src/mirrors.ustc.edu.cn-61ef6e0cd06fb9b8/deno_core-0.121.0/01_core.js
+cargo:rerun-if-changed=/Users/wyffeiwhe/.cargo/registry/src/mirrors.ustc.edu.cn-61ef6e0cd06fb9b8/deno_core-0.121.0/02_error.js
+08:31:43 [INFO] Finish Task[name: Task2], success: true
+08:31:43 [INFO] Executing Task[name: Task1]
+08:31:43 [INFO] Finish Task[name: Task1], success: true
+```
+
+You can get the details of the program after you run it, and you can find the log file at `$HOME/.dagrs/dagrs.log` (this is the default address, you can define it with the `-l` option).
+
+The log file records the program's execution sequnence and result, for this example, it just like this:
+
+``log
+$ cat ~/.dagrs/dagrs.log
+08:31:43 [INFO] [Start] -> Task2 -> Task1 -> [End]
+08:31:43 [INFO] Executing Task[name: Task2]
+08:31:43 [INFO] Finish Task[name: Task2], success: true
+08:31:43 [INFO] Executing Task[name: Task1]
+08:31:43 [INFO] Finish Task[name: Task1], success: true
+```
+
+## TaskTrait
+
+Rust Programmer can define their own tasks more flexibly by `TaskTrait`. The definition of `TaskTrait` is as follows:
+
+```rust
+/// Task Trait.
+///
+//// Any struct implements this trait can be added into dagrs.
+pub trait TaskTrait {
+    fn run(&self, input: Inputval, env: EnvVar) -> Retval;
+}
+```
+
+- `run` is the content of the task, it will be scheduled by dagrs.
+- `input` is the input to the task, which is managed by `dagrs`.
+- `env` is a global variable for the `dagrs`.
+- `Retval` is the return value of the task.
+
+Your task struct needs to be placed in the `TaskWrapper` for use and set dependencies via the `exec_after` and `input_from`, as seen in the example below.
+
+**How to use? **
+
+An [example](. /examples/hello.rs) is as follows:
+
+```rust
+extern crate dagrs;
+
+use dagrs::{DagEngine, EnvVar, Inputval, Retval, TaskTrait, TaskWrapper, init_logger};
+
+struct T1 {}
+
+impl TaskTrait for T1 {
+    fn run(&self, _input: Inputval, _env: EnvVar) -> Retval {
+        let hello_dagrs = String::from("Hello Dagrs!");
+        Retval::new(hello_dagrs)
+    }
+}
+
+struct T2 {}
+
+impl TaskTrait for T2 {
+    fn run(&self, mut input: Inputval, _env: EnvVar) -> Retval {
+        let val = input.get::<String>(0).unwrap();
+        println!("{}", val);
+        Retval::empty()
+    }
+}
+
+fn main() {
+    // Use dagrs provided logger
+    init_logger(None);
+
+    let t1 = TaskWrapper::new(T1{}, "Task 1");
+    let mut t2 = TaskWrapper::new(T2{}, "Task 2");
+    let mut dagrs = DagEngine::new();
+
+    // Set up dependencies
+    t2.exec_after(&[&t1]);
+    t2.input_from(&[&t1]);
+
+    dagrs.add_tasks(vec![t1, t2]);
+    assert!(dagrs.run().unwrap())
+}
+```''
+
+The output is as follows.
+
+```bash
+08:45:24 [INFO] [Start] -> Task 1 -> Task 2 -> [End]
+08:45:24 [INFO] Executing Task[name: Task 1]
+08:45:24 [INFO] Finishing Task[name: Task 1], success: true
+08:45:24 [INFO] Executing Task[name: Task 2]
+Hello Dagrs!
+08:45:24 [INFO] Finish Task[name: Task 2], success: true
+```
+
+Some explanations.
+- `input` provides a `get` method to get the task's input values, which takes an `index` where the input values are stored.
+  - Please set `index` to 0 when only one source of input values is defined (as in the example where the input to `t2` comes only from `t1`).
+  - If there are multiple sources, such as `t3.input_from(&[&t2, &t1])`, then index is the order of the input order (`&[&t2, &t1]`, for example, `get(0)` takes the return value of `t2`, `get(1)` takes the return value of `t1`).
+- `env` provides `get` and `set`, [example reference](. /examples/hello_env.rs).
+  - `set` sets the environment variable, whose name must be a string.
+  - `get` is to get the value of an environment variable.
+- `Retval` is the return value of the task, provides `new` and `empty` methods.
+
+**Notice:** The whole custom task should be `Sync` and `Send` for one reason: the task is put into a thread to perform scheduling.
+
+**How to run the script? **
+
+You can run the script through the `RunScript` struct (or, of course, directly in the code itself without going through the struct), defined as follows:
+
+```rust
+pub struct RunScript {
+    script: String,
+    executor: RunType,
+}
+```
+
+Here:
+- `script` is the script, either the command itself ("echo hello!"), also can be the path to the script (". /test/test.sh").
+- `executor` is the way the task execut, and `RunType` is an enum type.
+  ``rust
+  pub enum RunType {
+      SH,
+      DENO,
+  }
+  ```
+
+`RunScript` provides the `exec` function.
+
+```rust
+pub fn exec(&self, input: Inputval) -> Result<String, DagError> {}
+```
+
+It will returns the result as `String` if it executes correctly, otherwise returns a `DagError` error type.
+
+A simple [example](. /examples/hello_script.rs):
+
+```rust
+extern crate dagrs;
+
+use dagrs::{DagEngine, EnvVar, Inputval, Retval, TaskTrait, TaskWrapper, init_logger, RunScript, RunType};
+
+struct T {}
+
+impl TaskTrait for T {
+    fn run(&self, _input: Inputval, _env: EnvVar) -> Retval {
+        let script = RunScript::new("echo 'Hello Dagrs!'", RunType::SH);
+
+        let res = script.exec(None);
+        println!("{:?}" , res);
+        Retval::empty()
+    }
+}
+
+fn main() {
+    // Use dagrs provided logger
+    init_logger(None);
+
+    let t = TaskWrapper::new(T{}, "Task");
+    let mut dagrs = DagEngine::new();
+
+    dagrs.add_tasks(vec![t]);
+    assert!(dagrs.run().unwrap())
+}
+```
+
+The result is:
+
+```bash
+09:12:48 [INFO] [Start] -> Task -> [End]
+09:12:48 [INFO] Executing Task[name: Task]
+Ok("Hello Dagrs!\n")
+09:12:48 [INFO] Finish Task[name: Task], success: true
+ðŸ™' ðŸ™'
+
+### How to contribute?
+
+This project enforces the [DCO](https://developercertificate.org).
+
+Contributors sign-off that they adhere to these requirements by adding a Signed-off-by line to commit messages.
+
+```bash
+This is my commit message
+
+Signed-off-by: Random J Developer <random@developer.example.org>
+```
+
+Git even has a -s command line option to append this automatically to your commit message:
+
+```bash
+$ git commit -s -m 'This is my commit message'
+```
+
+### License
+
+Freighter is licensed under this Licensed:
+
+* MIT LICENSE ([LICENSE-MIT](LICENSE-MIT) or https://opensource.org/licenses/MIT)
+* Apache License, Version 2.0 ([LICENSE-APACHE](LICENSE-APACHE) or https://www.apache.org/licenses/LICENSE-2.0)
+
+### Acknowledgements
+
+
+Git even has a -s command line option to append this automatically to your commit message:
+
+```bash
+$ git commit -s -m 'This is my commit message'
+```
+
+### License
+
+Freighter is licensed under this Licensed:
+
+* MIT LICENSE ( [LICENSE-MIT](LICENSE-MIT) or https://opensource.org/licenses/MIT)
+* Apache License, Version 2.0 ([LICENSE-APACHE](LICENSE-APACHE) or https://www.apache.org/licenses/LICENSE-2.0)
+
+### Acknowledgements